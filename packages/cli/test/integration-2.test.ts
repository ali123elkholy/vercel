import path from 'path';
import { URL } from 'url';
import fetch from 'node-fetch';
import { apiFetch } from './helpers/api-fetch';
import fs, { writeFile, readFile, remove, ensureDir, mkdir } from 'fs-extra';
import sleep from '../src/util/sleep';
import waitForPrompt from './helpers/wait-for-prompt';
import { execCli } from './helpers/exec';
import { listTmpDirs } from './helpers/get-tmp-dir';
import { teamPromise, userPromise } from './helpers/get-account';
import {
  setupE2EFixture,
  prepareE2EFixtures,
} from './helpers/setup-e2e-fixture';
import formatOutput from './helpers/format-output';
import type { PackageJson } from '@vercel/build-utils';
import type { CLIProcess } from './helpers/types';

const TEST_TIMEOUT = 3 * 60 * 1000;
jest.setTimeout(TEST_TIMEOUT);

const binaryPath = path.resolve(__dirname, `../scripts/start.js`);
const example = (name: string) =>
  path.join(__dirname, '..', '..', '..', 'examples', name);
const session = Math.random().toString(36).split('.')[1];

async function setupProject(
  process: CLIProcess,
  projectName: string,
  overrides: {
    devCommand?: string;
    buildCommand?: string;
    outputDirectory?: string;
  }
) {
  await waitForPrompt(process, /Set up[^?]+\?/);
  process.stdin?.write('yes\n');

  await waitForPrompt(process, /Which scope [^?]+\?/);
  process.stdin?.write('\n');

  await waitForPrompt(process, 'Link to existing project?');
  process.stdin?.write('no\n');

  await waitForPrompt(process, 'What’s your project’s name?');
  process.stdin?.write(`${projectName}\n`);

  await waitForPrompt(process, 'In which directory is your code located?');
  process.stdin?.write('\n');

  await waitForPrompt(process, 'Want to modify these settings?');

  if (overrides) {
    process.stdin?.write('yes\n');

    const { buildCommand, outputDirectory, devCommand } = overrides;

    await waitForPrompt(
      process,
      'Which settings would you like to overwrite (select multiple)?'
    );
    process.stdin?.write('a\n'); // 'a' means select all

    await waitForPrompt(process, `What's your Build Command?`);
    process.stdin?.write(`${buildCommand || ''}\n`);

    await waitForPrompt(process, `What's your Development Command?`);
    process.stdin?.write(`${devCommand || ''}\n`);

    await waitForPrompt(process, `What's your Output Directory?`);
    process.stdin?.write(`${outputDirectory || ''}\n`);
  } else {
    process.stdin?.write('no\n');
  }

  await waitForPrompt(process, 'Linked to');
}

beforeAll(async () => {
  try {
    const team = await teamPromise;
    await prepareE2EFixtures(team.slug, binaryPath);
  } catch (err) {
    // eslint-disable-next-line no-console
    console.log('Failed test suite `beforeAll`');
    // eslint-disable-next-line no-console
    console.log(err);

    // force test suite to actually stop
    process.exit(1);
  }
});

afterAll(async () => {
  delete process.env.ENABLE_EXPERIMENTAL_COREPACK;

  // Make sure the token gets revoked unless it's passed in via environment
  if (!process.env.VERCEL_TOKEN) {
    await execCli(binaryPath, ['logout']);
  }

  const allTmpDirs = listTmpDirs();
  for (const tmpDir of allTmpDirs) {
    tmpDir.removeCallback();
  }
});

// https://linear.app/vercel/issue/ZERO-2555/fix-or-skip-assign-a-domain-to-a-project-test
// eslint-disable-next-line jest/no-disabled-tests
test.skip('assign a domain to a project', async () => {
  const team = await teamPromise;
  const domain = `project-domain.${team.slug}.vercel.app`;
  const directory = await setupE2EFixture('static-deployment');

  const deploymentOutput = await execCli(binaryPath, [
    directory,
    '--public',
    '--yes',
  ]);
  expect(deploymentOutput.exitCode, formatOutput(deploymentOutput)).toBe(0);

  const host = deploymentOutput.stdout?.trim().replace('https://', '');
  const deployment = await apiFetch(
    `/v10/now/deployments/unknown?url=${host}`
  ).then(resp => resp.json());

  expect(typeof deployment.name).toBe('string');
  const project = deployment.name;

  const output = await execCli(binaryPath, [
    'domains',
    'add',
    domain,
    project,
    '--force',
  ]);
  expect(output.exitCode, formatOutput(output)).toBe(0);

  const removeResponse = await execCli(binaryPath, ['rm', project, '-y']);
  expect(removeResponse.exitCode, formatOutput(removeResponse)).toBe(0);
});

test('ensure `github` and `scope` are not sent to the API', async () => {
  const directory = await setupE2EFixture('github-and-scope-config');
  const output = await execCli(binaryPath, [directory, '--yes']);

  expect(output.exitCode, formatOutput(output)).toBe(0);
});

test('should show prompts to set up project during first deploy', async () => {
  const dir = await setupE2EFixture('project-link-deploy');
  const projectName = `project-link-deploy-${
    Math.random().toString(36).split('.')[1]
  }`;

  // remove previously linked project if it exists
  await remove(path.join(dir, '.vercel'));

  const now = execCli(binaryPath, [dir]);

  await setupProject(now, projectName, {
    buildCommand: `mkdir -p o && echo '<h1>custom hello</h1>' > o/index.html`,
    outputDirectory: 'o',
  });

  const output = await now;

  // Ensure the exit code is right
  expect(output.exitCode, formatOutput(output)).toBe(0);

  // Ensure .gitignore is created
  const gitignore = await readFile(path.join(dir, '.gitignore'), 'utf8');
  expect(gitignore).toBe('.vercel\n');

  // Ensure .vercel/project.json and .vercel/README.txt are created
  expect(
    fs.existsSync(path.join(dir, '.vercel', 'project.json')),
    'project.json'
  ).toBe(true);
  expect(
    fs.existsSync(path.join(dir, '.vercel', 'README.txt')),
    'README.txt'
  ).toBe(true);

  const { href } = new URL(output.stdout);

  // Send a test request to the deployment
  const response = await fetch(href);
  const text = await response.text();
  expect(text).toContain('<h1>custom hello</h1>');

  // Ensure that `vc dev` also uses the configured build command
  // and output directory
  let stderr = '';
  const port = 58351;
  const dev = execCli(binaryPath, ['dev', '--listen', port.toString(), dir]);
  dev.stderr?.setEncoding('utf8');

  try {
    dev.stdin?.pipe(process.stdout);
    dev.stderr?.pipe(process.stderr);
    await new Promise<void>((resolve, reject) => {
      dev.once('close', (code, signal) => {
        reject(`"vc dev" failed with ${signal || code}`);
      });
      dev.stderr?.on('data', data => {
        stderr += data;
        if (stderr?.includes('Ready! Available at')) {
          resolve();
        }
      });
    });

    const res2 = await fetch(`http://localhost:${port}/`);
    const text2 = await res2.text();
    expect(text2).toContain('<h1>custom hello</h1>');
  } finally {
    process.kill(dev.pid, 'SIGTERM');
  }
});

<<<<<<< HEAD
test('should prefill "project name" prompt with folder name', async () => {
  const projectName = `static-deployment-${
    Math.random().toString(36).split('.')[1]
  }`;

  const src = await setupE2EFixture('static-deployment');

  // remove previously linked project if it exists
  await remove(path.join(src, '.vercel'));

  const directory = path.join(src, '../', projectName);
  await copy(src, directory);

  const now = execCli(binaryPath, [directory], {
    env: {
      FORCE_TTY: '1',
    },
  });

  await waitForPrompt(now, /Set up and deploy[^?]+\?/);
  now.stdin?.write('yes\n');

  await waitForPrompt(now, 'Which scope do you want to deploy to?');
  now.stdin?.write('\n');

  await waitForPrompt(now, 'Link to existing project?');
  now.stdin?.write('no\n');

  await waitForPrompt(now, `What’s your project’s name? (${projectName})`);
  now.stdin?.write(`\n`);

  await waitForPrompt(now, 'In which directory is your code located?');
  now.stdin?.write('\n');

  await waitForPrompt(now, 'Want to modify these settings?');
  now.stdin?.write('no\n');

  const output = await now;
  expect(output.exitCode, formatOutput(output)).toBe(0);
});

test('should prefill "project name" prompt with --name', async () => {
  const directory = await setupE2EFixture('static-deployment');
  const projectName = `static-deployment-${
    Math.random().toString(36).split('.')[1]
  }`;

  // remove previously linked project if it exists
  await remove(path.join(directory, '.vercel'));

  const now = execCli(binaryPath, [directory, '--name', projectName], {
    env: {
      FORCE_TTY: '1',
    },
  });

  let isDeprecated = false;

  await waitForPrompt(now, chunk => {
    if (chunk.includes('The "--name" option is deprecated')) {
      isDeprecated = true;
    }

    return /Set up and deploy[^?]+\?/.test(chunk);
  });
  now.stdin?.write('yes\n');

  expect(isDeprecated, 'isDeprecated').toBe(true);

  await waitForPrompt(now, 'Which scope do you want to deploy to?');
  now.stdin?.write('\n');

  await waitForPrompt(now, 'Link to existing project?');
  now.stdin?.write('no\n');

  await waitForPrompt(now, `What’s your project’s name? (${projectName})`);
  now.stdin?.write(`\n`);

  await waitForPrompt(now, 'In which directory is your code located?');
  now.stdin?.write('\n');

  await waitForPrompt(now, 'Want to modify these settings?');
  now.stdin?.write('no\n');

  const output = await now;
  expect(output.exitCode, formatOutput(output)).toBe(0);
});

=======
>>>>>>> 736f3220
test('should prefill "project name" prompt with now.json `name`', async () => {
  const directory = await setupE2EFixture('static-deployment');
  const projectName = `static-deployment-${
    Math.random().toString(36).split('.')[1]
  }`;

  // remove previously linked project if it exists
  await remove(path.join(directory, '.vercel'));
  await fs.writeFile(
    path.join(directory, 'vercel.json'),
    JSON.stringify({
      name: projectName,
    })
  );

  const now = execCli(binaryPath, [directory], {
    env: {
      FORCE_TTY: '1',
    },
  });

  let isDeprecated = false;

  now.stderr?.on('data', data => {
    if (
      data
        .toString()
        .includes('The `name` property in vercel.json is deprecated')
    ) {
      isDeprecated = true;
    }
  });

  await waitForPrompt(now, /Set up and deploy[^?]+\?/);
  now.stdin?.write('yes\n');

  await waitForPrompt(now, 'Which scope do you want to deploy to?');
  now.stdin?.write('\n');

  await waitForPrompt(now, 'Link to existing project?');
  now.stdin?.write('no\n');

  await waitForPrompt(now, `What’s your project’s name? (${projectName})`);
  now.stdin?.write(`\n`);

  await waitForPrompt(now, 'In which directory is your code located?');
  now.stdin?.write('\n');

  await waitForPrompt(now, 'Want to modify these settings?');
  now.stdin?.write('no\n');

  const output = await now;
  expect(output.exitCode, formatOutput(output)).toBe(0);

  expect(isDeprecated, 'isDeprecated').toBe(true);

  // clean up
  await remove(path.join(directory, 'vercel.json'));
});

test('deploy with unknown `VERCEL_PROJECT_ID` should fail', async () => {
  const directory = await setupE2EFixture('static-deployment');

  const output = await execCli(binaryPath, [directory], {
    env: {
      VERCEL_ORG_ID: process.env.VERCEL_TEAM_ID,
      VERCEL_PROJECT_ID: 'asdf',
    },
  });

  expect(output.exitCode, formatOutput(output)).toBe(1);
  expect(output.stderr).toContain('Project not found');
});

test('deploy with `VERCEL_ORG_ID` but without `VERCEL_PROJECT_ID` should fail', async () => {
  const directory = await setupE2EFixture('static-deployment');

  const output = await execCli(binaryPath, [directory], {
    env: { VERCEL_ORG_ID: process.env.VERCEL_TEAM_ID },
  });

  expect(output.exitCode, formatOutput(output)).toBe(1);
  expect(output.stderr).toContain(
    'You specified `VERCEL_ORG_ID` but you forgot to specify `VERCEL_PROJECT_ID`. You need to specify both to deploy to a custom project.'
  );
});

test('deploy with `VERCEL_PROJECT_ID` but without `VERCEL_ORG_ID` should fail', async () => {
  const directory = await setupE2EFixture('static-deployment');

  const output = await execCli(binaryPath, [directory], {
    env: { VERCEL_PROJECT_ID: 'asdf' },
  });

  expect(output.exitCode, formatOutput(output)).toBe(1);
  expect(output.stderr).toContain(
    'You specified `VERCEL_PROJECT_ID` but you forgot to specify `VERCEL_ORG_ID`. You need to specify both to deploy to a custom project.'
  );
});

test('deploy with `VERCEL_ORG_ID` and `VERCEL_PROJECT_ID`', async () => {
  const directory = await setupE2EFixture('static-deployment');

  // generate `.vercel`
  await execCli(binaryPath, [directory, '--yes']);

  const link = require(path.join(directory, '.vercel/project.json'));
  await remove(path.join(directory, '.vercel'));

  const output = await execCli(binaryPath, [directory], {
    env: {
      VERCEL_ORG_ID: link.orgId,
      VERCEL_PROJECT_ID: link.projectId,
    },
  });

  expect(output.exitCode, formatOutput(output)).toBe(0);
  expect(output.stdout).not.toContain('Linked to');
});

test('deploy shows notice when project in `.vercel` does not exists', async () => {
  const team = await teamPromise;
  const directory = await setupE2EFixture('static-deployment');

  // overwrite .vercel with unexisting project
  await ensureDir(path.join(directory, '.vercel'));
  await writeFile(
    path.join(directory, '.vercel/project.json'),
    JSON.stringify({
      orgId: team.id,
      projectId: 'asdf',
    })
  );

  const now = execCli(binaryPath, [directory]);

  let detectedNotice = false;

  // kill after first prompt
  await waitForPrompt(now, chunk => {
    detectedNotice =
      detectedNotice ||
      chunk.includes(
        'Your Project was either deleted, transferred to a new Team, or you don’t have access to it anymore'
      );

    return /Set up and deploy[^?]+\?/.test(chunk);
  });
  now.stdin?.write('no\n');

  expect(detectedNotice, 'detectedNotice').toBe(true);
});

test('use `rootDirectory` from project when deploying', async () => {
  const directory = await setupE2EFixture('project-root-directory');

  const firstResult = await execCli(binaryPath, [
    directory,
    '--yes',
    '--public',
  ]);
  expect(firstResult.exitCode, formatOutput(firstResult)).toBe(0);

  const { host: firstHost } = new URL(firstResult.stdout);
  const response = await apiFetch(`/v12/now/deployments/get?url=${firstHost}`);
  expect(response.status).toBe(200);
  const { projectId } = await response.json();
  expect(typeof projectId).toBe('string');

  const projectResponse = await apiFetch(`/v2/projects/${projectId}`, {
    method: 'PATCH',
    body: JSON.stringify({
      rootDirectory: 'src',
    }),
  });

  expect(projectResponse.status, await projectResponse.text()).toBe(200);

  const secondResult = await execCli(binaryPath, [directory, '--public']);
  expect(secondResult.exitCode, formatOutput(secondResult)).toBe(0);

  const { href } = new URL(secondResult.stdout);

  const pageResponse1 = await fetch(href);
  expect(pageResponse1.status).toBe(200);
  expect(await pageResponse1.text()).toMatch(/I am a website/gm);

  // Ensures that the `now.json` file has been applied
  const pageResponse2 = await fetch(`${secondResult.stdout}/i-do-exist`);
  expect(pageResponse2.status).toBe(200);
  expect(await pageResponse2.text()).toMatch(/I am a website/gm);

  await apiFetch(`/v2/projects/${projectId}`, {
    method: 'DELETE',
  });
});

test('vercel deploy with unknown `VERCEL_ORG_ID` or `VERCEL_PROJECT_ID` should error', async () => {
  const team = await teamPromise;
  const output = await execCli(binaryPath, ['deploy'], {
    env: { VERCEL_ORG_ID: team.id, VERCEL_PROJECT_ID: 'asdf' },
  });

  expect(output.exitCode, formatOutput(output)).toBe(1);
  expect(output.stderr).toContain('Project not found');
});

test('vercel env with unknown `VERCEL_ORG_ID` or `VERCEL_PROJECT_ID` should error', async () => {
  const team = await teamPromise;
  const output = await execCli(binaryPath, ['env', 'ls'], {
    env: { VERCEL_ORG_ID: team.id, VERCEL_PROJECT_ID: 'asdf' },
  });

  expect(output.exitCode, formatOutput(output)).toBe(1);
  expect(output.stderr).toContain('Project not found');
});

test('add a sensitive env var', async () => {
  const dir = await setupE2EFixture('project-sensitive-env-vars');
  const projectName = `project-sensitive-env-vars-${
    Math.random().toString(36).split('.')[1]
  }`;

  // remove previously linked project if it exists
  await remove(path.join(dir, '.vercel'));

  const vc = execCli(binaryPath, ['link'], {
    cwd: dir,
    env: {
      FORCE_TTY: '1',
    },
  });

  await setupProject(vc, projectName, {
    buildCommand: `mkdir -p o && echo '<h1>custom hello</h1>' > o/index.html`,
    outputDirectory: 'o',
  });

  await vc;

  const link = require(path.join(dir, '.vercel/project.json'));

  const addEnvCommand = execCli(
    binaryPath,
    ['env', 'add', 'envVarName', 'production', '--sensitive'],
    {
      env: {
        VERCEL_ORG_ID: link.orgId,
        VERCEL_PROJECT_ID: link.projectId,
      },
    }
  );

  await waitForPrompt(addEnvCommand, /What's the value of [^?]+\?/);
  addEnvCommand.stdin?.write('test\n');

  const output = await addEnvCommand;

  expect(output.exitCode, formatOutput(output)).toBe(0);
  expect(output.stderr).toContain(
    'Added Environment Variable envVarName to Project'
  );
});

test('override an existing env var', async () => {
  const dir = await setupE2EFixture('project-override-env-vars');
  const projectName = `project-override-env-vars-${
    Math.random().toString(36).split('.')[1]
  }`;

  // remove previously linked project if it exists
  await remove(path.join(dir, '.vercel'));

  const vc = execCli(binaryPath, ['link'], {
    cwd: dir,
    env: {
      FORCE_TTY: '1',
    },
  });

  await setupProject(vc, projectName, {
    buildCommand: `mkdir -p o && echo '<h1>custom hello</h1>' > o/index.html`,
    outputDirectory: 'o',
  });

  await vc;

  const link = require(path.join(dir, '.vercel/project.json'));
  const options = {
    env: {
      VERCEL_ORG_ID: link.orgId,
      VERCEL_PROJECT_ID: link.projectId,
    },
  };

  // 1. Initial add
  const addEnvCommand = execCli(
    binaryPath,
    ['env', 'add', 'envVarName', 'production'],
    options
  );

  await waitForPrompt(addEnvCommand, /What's the value of [^?]+\?/);
  addEnvCommand.stdin?.write('test\n');

  const output = await addEnvCommand;

  expect(output.exitCode, formatOutput(output)).toBe(0);
  expect(output.stderr).toContain(
    'Added Environment Variable envVarName to Project'
  );

  // 2. Override
  const overrideEnvCommand = execCli(
    binaryPath,
    ['env', 'add', 'envVarName', 'production', '--force'],
    options
  );

  await waitForPrompt(overrideEnvCommand, /What's the value of [^?]+\?/);
  overrideEnvCommand.stdin?.write('test\n');

  const outputOverride = await overrideEnvCommand;

  expect(outputOverride.exitCode, formatOutput(outputOverride)).toBe(0);
  expect(outputOverride.stderr).toContain(
    'Overrode Environment Variable envVarName to Project'
  );
});

test('whoami with `VERCEL_ORG_ID` should favor `--scope` and should error', async () => {
  const output = await execCli(binaryPath, ['whoami', '--scope', 'asdf'], {
    env: { VERCEL_ORG_ID: process.env.VERCEL_TEAM_ID },
  });

  expect(output.exitCode, formatOutput(output)).toBe(1);
  expect(output.stderr).toContain('The specified scope does not exist');
});

test('whoami with local .vercel scope', async () => {
  const directory = await setupE2EFixture('static-deployment');

  // create local .vercel
  await ensureDir(path.join(directory, '.vercel'));
  await fs.writeFile(
    path.join(directory, '.vercel', 'project.json'),
    JSON.stringify({ orgId: process.env.VERCEL_TEAM_ID, projectId: 'xxx' })
  );

  const output = await execCli(binaryPath, ['whoami'], {
    cwd: directory,
  });

  expect(output.exitCode, formatOutput(output)).toBe(0);

  const user = await userPromise;
  expect(output.stdout).toContain(user.username);

  // clean up
  await remove(path.join(directory, '.vercel'));
});

test('deploys with only now.json and README.md', async () => {
  const directory = await setupE2EFixture('deploy-with-only-readme-now-json');

  const { exitCode, stdout, stderr } = await execCli(binaryPath, ['--yes'], {
    cwd: directory,
  });

  expect(exitCode, formatOutput({ stdout, stderr })).toBe(0);
  const { host } = new URL(stdout);
  const res = await fetch(`https://${host}/README.md`);
  const text = await res.text();
  expect(text).toMatch(/readme contents/);
});

test('deploys with only vercel.json and README.md', async () => {
  const directory = await setupE2EFixture(
    'deploy-with-only-readme-vercel-json'
  );

  const { exitCode, stdout, stderr } = await execCli(binaryPath, ['--yes'], {
    cwd: directory,
  });

  expect(exitCode, formatOutput({ stdout, stderr })).toBe(0);

  // assert timing order of showing URLs vs status updates
  expect(stderr).toMatch(/Inspect.*\nPreview.*\nQueued.*\n.*\nCompleting/);

  const { host } = new URL(stdout);
  const res = await fetch(`https://${host}/README.md`);
  const text = await res.text();
  expect(text).toMatch(/readme contents/);
});

test('reject conflicting `vercel.json` and `now.json` files', async () => {
  const directory = await setupE2EFixture('conflicting-now-json-vercel-json');

  const { exitCode, stdout, stderr } = await execCli(binaryPath, ['--yes'], {
    cwd: directory,
  });

  expect(exitCode, formatOutput({ stdout, stderr })).toBe(1);
  expect(stderr).toContain(
    'Cannot use both a `vercel.json` and `now.json` file. Please delete the `now.json` file.'
  );
});

test('`vc --debug project ls` should output the projects listing', async () => {
  const { exitCode, stdout, stderr } = await execCli(binaryPath, [
    '--debug',
    'project',
    'ls',
  ]);

  expect(exitCode, formatOutput({ stdout, stderr })).toBe(0);
  expect(stderr).toContain('> Projects found under');
});

// eslint-disable-next-line jest/no-disabled-tests
test.skip(
  'deploy gatsby twice and print cached directories',
  async () => {
    const directory = example('gatsby');
    const packageJsonPath = path.join(directory, 'package.json');
    const packageJsonOriginal = await readFile(packageJsonPath, 'utf8');
    const pkg = JSON.parse(packageJsonOriginal) as PackageJson;
    if (!pkg.scripts) {
      throw new Error(`"scripts" not found in "${packageJsonPath}"`);
    }

    async function tryDeploy(cwd: string) {
      const { exitCode, stdout, stderr } = await execCli(
        binaryPath,
        ['--public', '--yes'],
        {
          cwd,
          stdio: 'inherit',
        }
      );

      expect(exitCode, formatOutput({ stdout, stderr })).toBe(0);
    }

    // Deploy once to populate the cache
    await tryDeploy(directory);

    // Wait because the cache is not available right away
    // See https://codeburst.io/quick-explanation-of-the-s3-consistency-model-6c9f325e3f82
    await sleep(60000);

    // Update build script to ensure cached files were restored in the next deploy
    pkg.scripts.build = `ls -lA && ls .cache && ls public && ${pkg.scripts.build}`;
    await writeFile(packageJsonPath, JSON.stringify(pkg));
    try {
      await tryDeploy(directory);
    } finally {
      await writeFile(packageJsonPath, packageJsonOriginal);
    }
  },
  6 * 60 * 1000
);

test('deploy pnpm twice using pnp and symlink=false', async () => {
  const directory = path.join(__dirname, 'fixtures/unit/pnpm-pnp-symlink');

  await remove(path.join(directory, '.vercel'));

  async function deploy() {
    const res = await execCli(binaryPath, [
      directory,
      '--name',
      session,
      '--public',
      '--yes',
    ]);
    return res;
  }

  let { exitCode, stdout, stderr } = await deploy();
  expect(exitCode, formatOutput({ stdout, stderr })).toBe(0);

  let page = await fetch(stdout);
  let text = await page.text();
  expect(text).toBe('no cache\n');

  ({ exitCode, stdout, stderr } = await deploy());
  expect(exitCode, formatOutput({ stdout, stderr })).toBe(0);

  page = await fetch(stdout);
  text = await page.text();

  expect(text).toContain('cache exists\n');

  // Since this test asserts that we can create a new project based on the folder name, delete it after the test
  // to avoid polluting the project list.
  await apiFetch(`/projects/${session}`, {
    method: 'DELETE',
  });
});

test('reject deploying with wrong team .vercel config', async () => {
  const directory = await setupE2EFixture('unauthorized-vercel-config');

  const { exitCode, stdout, stderr } = await execCli(binaryPath, ['--yes'], {
    cwd: directory,
  });

  expect(exitCode, formatOutput({ stdout, stderr })).toBe(1);
  expect(stderr).toContain(
    'Could not retrieve Project Settings. To link your Project, remove the `.vercel` directory and deploy again.'
  );
});

test('reject deploying with invalid token', async () => {
  const directory = await setupE2EFixture('unauthorized-vercel-config');
  const { exitCode, stdout, stderr } = await execCli(binaryPath, ['--yes'], {
    cwd: directory,
  });

  expect(exitCode, formatOutput({ stdout, stderr })).toBe(1);
  expect(stderr).toMatch(
    /Error: Could not retrieve Project Settings\. To link your Project, remove the `\.vercel` directory and deploy again\./g
  );
});

test('[vc link] should detect frameworks in project rootDirectory', async () => {
  const dir = await setupE2EFixture('zero-config-next-js-nested');
  const projectRootDir = 'app';

  const projectName = `project-link-dev-${
    Math.random().toString(36).split('.')[1]
  }`;

  // remove previously linked project if it exists
  await remove(path.join(dir, '.vercel'));

  const vc = execCli(binaryPath, ['link', `--project=${projectName}`], {
    cwd: dir,
    env: {
      FORCE_TTY: '1',
    },
  });

  await waitForPrompt(vc, /Set up[^?]+\?/);
  vc.stdin?.write('yes\n');

  await waitForPrompt(vc, 'Which scope should contain your project?');
  vc.stdin?.write('\n');

  await waitForPrompt(vc, 'Link to existing project?');
  vc.stdin?.write('no\n');

  await waitForPrompt(vc, 'What’s your project’s name?');
  vc.stdin?.write(`${projectName}\n`);

  await waitForPrompt(vc, 'In which directory is your code located?');
  vc.stdin?.write(`${projectRootDir}\n`);

  // This means the framework detection worked!
  await waitForPrompt(vc, 'Auto-detected Project Settings (Next.js)');

  vc.kill();
});

test('[vc link] should not duplicate paths in .gitignore', async () => {
  const dir = await setupE2EFixture('project-link-gitignore');

  // remove previously linked project if it exists
  await remove(path.join(dir, '.vercel'));

  const { exitCode, stdout, stderr } = await execCli(
    binaryPath,
    ['link', '--yes'],
    {
      cwd: dir,
      env: {
        FORCE_TTY: '1',
      },
    }
  );

  // Ensure the exit code is right
  expect(exitCode, formatOutput({ stdout, stderr })).toBe(0);

  // Ensure the message is correct pattern
  expect(stderr).toMatch(/Linked to /m);

  // Ensure .gitignore is created
  const gitignore = await readFile(path.join(dir, '.gitignore'), 'utf8');
  expect(gitignore).toBe('.vercel\n');
});

test('[vc dev] should show prompts to set up project', async () => {
  const dir = await setupE2EFixture('project-link-dev');
  const port = 58352;
  const projectName = `project-link-dev-${
    Math.random().toString(36).split('.')[1]
  }`;

  // remove previously linked project if it exists
  await remove(path.join(dir, '.vercel'));

  const dev = execCli(binaryPath, ['dev', '--listen', port.toString()], {
    cwd: dir,
    env: {
      FORCE_TTY: '1',
    },
  });

  await setupProject(dev, projectName, {
    buildCommand: `mkdir -p o && echo '<h1>custom hello</h1>' > o/index.html`,
    outputDirectory: 'o',
  });

  // Ensure .gitignore is created
  const gitignore = await readFile(path.join(dir, '.gitignore'), 'utf8');
  expect(gitignore).toBe('.vercel\n');

  // Ensure .vercel/project.json and .vercel/README.txt are created
  expect(
    fs.existsSync(path.join(dir, '.vercel', 'project.json')),
    'project.json'
  ).toBe(true);
  expect(
    fs.existsSync(path.join(dir, '.vercel', 'README.txt')),
    'README.txt'
  ).toBe(true);

  await waitForPrompt(dev, 'Ready! Available at');

  // Ensure that `vc dev` also works
  try {
    const response = await fetch(`http://localhost:${port}/`);
    const text = await response.text();
    expect(text).toContain('<h1>custom hello</h1>');
  } finally {
    process.kill(dev.pid, 'SIGTERM');
  }
});

test('[vc link] should show project prompts but not framework when `builds` defined', async () => {
  const dir = await setupE2EFixture('project-link-legacy');
  const projectName = `project-link-legacy-${
    Math.random().toString(36).split('.')[1]
  }`;

  // remove previously linked project if it exists
  await remove(path.join(dir, '.vercel'));

  const vc = execCli(binaryPath, ['link'], {
    cwd: dir,
    env: {
      FORCE_TTY: '1',
    },
  });

  await waitForPrompt(vc, /Set up[^?]+\?/);
  vc.stdin?.write('yes\n');

  await waitForPrompt(vc, 'Which scope should contain your project?');
  vc.stdin?.write('\n');

  await waitForPrompt(vc, 'Link to existing project?');
  vc.stdin?.write('no\n');

  await waitForPrompt(vc, 'What’s your project’s name?');
  vc.stdin?.write(`${projectName}\n`);

  await waitForPrompt(vc, 'In which directory is your code located?');
  vc.stdin?.write('\n');

  await waitForPrompt(vc, 'Linked to');

  const output = await vc;

  // Ensure the exit code is right
  expect(output.exitCode, formatOutput(output)).toBe(0);

  // Ensure .gitignore is created
  const gitignore = await readFile(path.join(dir, '.gitignore'), 'utf8');
  expect(gitignore).toBe('.vercel\n');

  // Ensure .vercel/project.json and .vercel/README.txt are created
  expect(
    fs.existsSync(path.join(dir, '.vercel', 'project.json')),
    'project.json'
  ).toBe(true);
  expect(
    fs.existsSync(path.join(dir, '.vercel', 'README.txt')),
    'README.txt'
  ).toBe(true);
});

test('[vc dev] should send the platform proxy request headers to frontend dev server ', async () => {
  const dir = await setupE2EFixture('dev-proxy-headers-and-env');
  const port = 58353;
  const projectName = `dev-proxy-headers-and-env-${
    Math.random().toString(36).split('.')[1]
  }`;

  // remove previously linked project if it exists
  await remove(path.join(dir, '.vercel'));

  const dev = execCli(binaryPath, ['dev', '--listen', port.toString()], {
    cwd: dir,
    env: {
      FORCE_TTY: '1',
    },
  });

  await setupProject(dev, projectName, {
    buildCommand: `mkdir -p o && echo '<h1>custom hello</h1>' > o/index.html`,
    outputDirectory: 'o',
    devCommand: 'node server.js',
  });

  await waitForPrompt(dev, 'Ready! Available at');

  // Ensure that `vc dev` also works
  try {
    const response = await fetch(`http://localhost:${port}/`);
    const body = await response.json();
    expect(body.headers['x-vercel-deployment-url']).toBe(`localhost:${port}`);
    expect(body.env.NOW_REGION).toBe('dev1');
  } finally {
    process.kill(dev.pid, 'SIGTERM');
  }
});

test('[vc build] should build project with `@vercel/static-build`', async () => {
  const directory = await setupE2EFixture('vc-build-static-build');
  const output = await execCli(binaryPath, ['build'], { cwd: directory });
  expect(output.exitCode, formatOutput(output)).toBe(0);
  expect(output.stderr).toContain('Build Completed in .vercel/output');

  expect(
    await fs.readFile(
      path.join(directory, '.vercel/output/static/index.txt'),
      'utf8'
    )
  ).toBe('hi\n');

  const config = await fs.readJSON(
    path.join(directory, '.vercel/output/config.json')
  );
  expect(config.version).toBe(3);

  const builds = await fs.readJSON(
    path.join(directory, '.vercel/output/builds.json')
  );
  expect(builds.target).toBe('preview');
  expect(builds.builds[0].src).toBe('package.json');
  expect(builds.builds[0].use).toBe('@vercel/static-build');
});

test('[vc build] should build project with `@vercel/speed-insights`', async () => {
  const directory = await setupE2EFixture('vc-build-speed-insights');
  const output = await execCli(binaryPath, ['build'], { cwd: directory });
  expect(output.exitCode, formatOutput(output)).toBe(0);
  expect(output.stderr).toContain('Build Completed in .vercel/output');
  const builds = await fs.readJSON(
    path.join(directory, '.vercel/output/builds.json')
  );
  expect(builds?.features?.speedInsightsVersion).toEqual('0.0.4');
});

test('[vc build] should build project with an indirect dependency to `@vercel/analytics`', async () => {
  const directory = await setupE2EFixture('vc-build-indirect-web-analytics');
  const output = await execCli(binaryPath, ['build'], { cwd: directory });
  expect(output.exitCode, formatOutput(output)).toBe(0);
  expect(output.stderr).toContain('Build Completed in .vercel/output');
  const builds = await fs.readJSON(
    path.join(directory, '.vercel/output/builds.json')
  );
  expect(builds?.features?.webAnalyticsVersion).toEqual('1.1.1');
});

test('[vc build] should build project with `@vercel/analytics`', async () => {
  const directory = await setupE2EFixture('vc-build-web-analytics');
  const output = await execCli(binaryPath, ['build'], { cwd: directory });
  expect(output.exitCode, formatOutput(output)).toBe(0);
  const builds = await fs.readJSON(
    path.join(directory, '.vercel/output/builds.json')
  );
  expect(builds?.features?.webAnalyticsVersion).toEqual('1.0.0');
});

test('[vc build] should not include .vercel when distDir is "."', async () => {
  const directory = await setupE2EFixture('static-build-dist-dir');
  const output = await execCli(binaryPath, ['build'], { cwd: directory });
  expect(output.exitCode, formatOutput(output)).toBe(0);
  expect(output.stderr).toContain('Build Completed in .vercel/output');
  const dir = await fs.readdir(path.join(directory, '.vercel/output/static'));
  expect(dir).not.toContain('.vercel');
  expect(dir).toContain('index.txt');
});

test('[vc build] should not include .vercel when zeroConfig is true and outputDirectory is "."', async () => {
  const directory = await setupE2EFixture(
    'static-build-zero-config-output-directory'
  );
  const output = await execCli(binaryPath, ['build'], { cwd: directory });
  expect(output.exitCode, formatOutput(output)).toBe(0);
  expect(output.stderr).toContain('Build Completed in .vercel/output');
  const dir = await fs.readdir(path.join(directory, '.vercel/output/static'));
  expect(dir).not.toContain('.vercel');
  expect(dir).toContain('index.txt');
});

test('vercel.json configuration overrides in a new project prompt user and merges settings correctly', async () => {
  let directory = await setupE2EFixture(
    'vercel-json-configuration-overrides-merging-prompts'
  );

  const randomDirectoryName = `temp-${
    Math.random().toString(36).split('.')[1]
  }`;
  const parent = path.join(directory, '..');
  const newDirectory = path.join(parent, randomDirectoryName);
  await fs.renameSync(directory, newDirectory);
  directory = newDirectory;

  // remove previously linked project if it exists
  await remove(path.join(directory, '.vercel'));

  const vc = execCli(binaryPath, [directory]);

  await waitForPrompt(vc, 'Set up and deploy');
  vc.stdin?.write('y\n');
  await waitForPrompt(vc, /Which scope [^?]+\?/);
  vc.stdin?.write('\n');
  await waitForPrompt(vc, 'Link to existing project?');
  vc.stdin?.write('n\n');
  await waitForPrompt(vc, 'What’s your project’s name?');
  vc.stdin?.write('\n');
  await waitForPrompt(vc, 'In which directory is your code located?');
  vc.stdin?.write('\n');
  await waitForPrompt(vc, 'Want to modify these settings?');
  vc.stdin?.write('y\n');
  await waitForPrompt(
    vc,
    'Which settings would you like to overwrite (select multiple)?'
  );
  vc.stdin?.write('a\n');
  await waitForPrompt(vc, "What's your Development Command?");
  vc.stdin?.write('echo "DEV COMMAND"\n');
  // the crux of this test is to make sure that the outputDirectory is properly set by the prompts.
  // otherwise the output from the build command will not be the index route and the page text assertion below will fail.
  await waitForPrompt(vc, "What's your Output Directory?");
  vc.stdin?.write('output\n');
  await waitForPrompt(vc, 'Linked to');
  const deployment = await vc;
  expect(deployment.exitCode, formatOutput(deployment)).toBe(0);
  // assert the command were executed
  let page = await fetch(deployment.stdout);
  let text = await page.text();
  expect(text).toBe('1\n');
  // Since this test asserts that we can create a new project based on the folder name, delete it after the test
  // to avoid polluting the project list.
  await apiFetch(`/projects/${randomDirectoryName}`, {
    method: 'DELETE',
  });
});

test('vercel.json configuration overrides in an existing project do not prompt user and correctly apply overrides', async () => {
  // create project directory and get path to vercel.json
  const directory = await setupE2EFixture(
    'vercel-json-configuration-overrides'
  );
  const vercelJsonPath = path.join(directory, 'vercel.json');

  async function deploy(autoConfirm = false) {
    const deployment = await execCli(
      binaryPath,
      [directory, '--public'].concat(autoConfirm ? ['--yes'] : [])
    );
    expect(deployment.exitCode, formatOutput(deployment)).toBe(0);
    return deployment;
  }

  // Step 1. Create a simple static deployment with no configuration.
  // Deployment should succeed and page should display "0"

  await mkdir(path.join(directory, 'public'));
  await writeFile(path.join(directory, 'public/index.txt'), '0');

  // auto-confirm this deployment
  let deployment = await deploy(true);

  const { href } = new URL(deployment.stdout);
  let page = await fetch(href);
  let text = await page.text();
  expect(text).toBe('0');

  // Step 2. Now that the project exists, override the buildCommand and outputDirectory.
  // The CLI should not prompt the user about the overrides.

  const BUILD_COMMAND = 'mkdir output && echo "1" >> output/index.txt';
  const OUTPUT_DIRECTORY = 'output';

  await writeFile(
    vercelJsonPath,
    JSON.stringify({
      buildCommand: BUILD_COMMAND,
      outputDirectory: OUTPUT_DIRECTORY,
    })
  );

  deployment = await deploy();
  page = await fetch(deployment.stdout);
  text = await page.text();
  expect(text).toBe('1\n');

  // // Step 3. Do a more complex deployment using a framework this time
  await mkdir(`${directory}/pages`);
  await writeFile(
    `${directory}/pages/index.js`,
    `export default () => 'Next.js Test'`
  );
  await writeFile(
    vercelJsonPath,
    JSON.stringify({
      framework: 'nextjs',
    })
  );
  await writeFile(
    `${directory}/package.json`,
    JSON.stringify({
      scripts: {
        dev: 'next',
        start: 'next start',
        build: 'next build',
      },
      dependencies: {
        next: 'latest',
        react: 'latest',
        'react-dom': 'latest',
      },
    })
  );

  deployment = await deploy();
  page = await fetch(deployment.stdout);
  text = await page.text();
  expect(text).toMatch(/Next\.js Test/);
});<|MERGE_RESOLUTION|>--- conflicted
+++ resolved
@@ -219,97 +219,6 @@
   }
 });
 
-<<<<<<< HEAD
-test('should prefill "project name" prompt with folder name', async () => {
-  const projectName = `static-deployment-${
-    Math.random().toString(36).split('.')[1]
-  }`;
-
-  const src = await setupE2EFixture('static-deployment');
-
-  // remove previously linked project if it exists
-  await remove(path.join(src, '.vercel'));
-
-  const directory = path.join(src, '../', projectName);
-  await copy(src, directory);
-
-  const now = execCli(binaryPath, [directory], {
-    env: {
-      FORCE_TTY: '1',
-    },
-  });
-
-  await waitForPrompt(now, /Set up and deploy[^?]+\?/);
-  now.stdin?.write('yes\n');
-
-  await waitForPrompt(now, 'Which scope do you want to deploy to?');
-  now.stdin?.write('\n');
-
-  await waitForPrompt(now, 'Link to existing project?');
-  now.stdin?.write('no\n');
-
-  await waitForPrompt(now, `What’s your project’s name? (${projectName})`);
-  now.stdin?.write(`\n`);
-
-  await waitForPrompt(now, 'In which directory is your code located?');
-  now.stdin?.write('\n');
-
-  await waitForPrompt(now, 'Want to modify these settings?');
-  now.stdin?.write('no\n');
-
-  const output = await now;
-  expect(output.exitCode, formatOutput(output)).toBe(0);
-});
-
-test('should prefill "project name" prompt with --name', async () => {
-  const directory = await setupE2EFixture('static-deployment');
-  const projectName = `static-deployment-${
-    Math.random().toString(36).split('.')[1]
-  }`;
-
-  // remove previously linked project if it exists
-  await remove(path.join(directory, '.vercel'));
-
-  const now = execCli(binaryPath, [directory, '--name', projectName], {
-    env: {
-      FORCE_TTY: '1',
-    },
-  });
-
-  let isDeprecated = false;
-
-  await waitForPrompt(now, chunk => {
-    if (chunk.includes('The "--name" option is deprecated')) {
-      isDeprecated = true;
-    }
-
-    return /Set up and deploy[^?]+\?/.test(chunk);
-  });
-  now.stdin?.write('yes\n');
-
-  expect(isDeprecated, 'isDeprecated').toBe(true);
-
-  await waitForPrompt(now, 'Which scope do you want to deploy to?');
-  now.stdin?.write('\n');
-
-  await waitForPrompt(now, 'Link to existing project?');
-  now.stdin?.write('no\n');
-
-  await waitForPrompt(now, `What’s your project’s name? (${projectName})`);
-  now.stdin?.write(`\n`);
-
-  await waitForPrompt(now, 'In which directory is your code located?');
-  now.stdin?.write('\n');
-
-  await waitForPrompt(now, 'Want to modify these settings?');
-  now.stdin?.write('no\n');
-
-  const output = await now;
-  expect(output.exitCode, formatOutput(output)).toBe(0);
-});
-
-=======
->>>>>>> 736f3220
 test('should prefill "project name" prompt with now.json `name`', async () => {
   const directory = await setupE2EFixture('static-deployment');
   const projectName = `static-deployment-${
