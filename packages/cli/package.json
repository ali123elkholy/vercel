{
  "name": "vercel",
  "version": "39.2.0",
  "preferGlobal": true,
  "license": "Apache-2.0",
  "description": "The command-line interface for Vercel",
  "homepage": "https://vercel.com",
  "repository": {
    "type": "git",
    "url": "https://github.com/vercel/vercel.git",
    "directory": "packages/cli"
  },
  "scripts": {
    "test": "jest --reporters=default --reporters=jest-junit --env node --verbose --bail",
    "vitest-run": "vitest --config ./vitest.config.mts",
    "vitest-unit": "jest test/unit/ --listTests",
    "test-e2e": "rimraf test/fixtures/integration && pnpm test test/integration-1.test.ts test/integration-2.test.ts test/integration-3.test.ts",
    "test-dev": "pnpm test test/dev/",
    "coverage": "codecov",
    "build": "node scripts/build.mjs",
    "dev": "echo \"'pnpm dev [command]' has been removed. Use 'pnpm vercel [command]' instead.\" && exit 1",
    "vercel": "ts-node ./src/index.ts",
    "vc": "pnpm vercel",
    "type-check": "tsc --noEmit"
  },
  "bin": {
    "vc": "./dist/index.js",
    "vercel": "./dist/index.js"
  },
  "files": [
    "dist"
  ],
  "engines": {
    "node": ">= 16"
  },
  "dependencies": {
<<<<<<< HEAD
    "@vercel/build-utils": "8.6.0",
    "@vercel/fun": "1.1.1",
=======
    "@vercel/build-utils": "8.7.0",
    "@vercel/fun": "1.1.0",
>>>>>>> bcb9fbe0
    "@vercel/go": "3.2.1",
    "@vercel/hydrogen": "1.0.9",
    "@vercel/next": "4.4.0",
    "@vercel/node": "3.2.29",
    "@vercel/python": "4.5.1",
    "@vercel/redwood": "2.1.8",
    "@vercel/remix-builder": "2.2.14",
    "@vercel/ruby": "2.1.0",
    "@vercel/static-build": "2.5.37",
    "chokidar": "4.0.0"
  },
  "devDependencies": {
    "@alex_neo/jest-expect-message": "1.0.5",
    "@edge-runtime/node-utils": "2.3.0",
    "@inquirer/checkbox": "2.2.2",
    "@inquirer/confirm": "3.1.2",
    "@inquirer/expand": "2.1.2",
    "@inquirer/input": "2.1.2",
    "@inquirer/select": "2.2.2",
    "@next/env": "11.1.2",
    "@sentry/node": "7.120.1",
    "@sindresorhus/slugify": "0.11.0",
    "@swc/core": "1.2.218",
    "@tootallnate/once": "1.1.2",
    "@types/async-retry": "1.2.1",
    "@types/bytes": "3.0.0",
    "@types/chance": "1.1.3",
    "@types/debug": "0.0.31",
    "@types/dotenv": "6.1.1",
    "@types/escape-html": "0.0.20",
    "@types/fs-extra": "9.0.13",
    "@types/glob": "7.1.1",
    "@types/http-proxy": "1.16.2",
    "@types/ini": "1.3.31",
    "@types/jest": "27.4.1",
    "@types/jest-expect-message": "1.0.3",
    "@types/json-parse-better-errors": "1.0.0",
    "@types/load-json-file": "2.0.7",
    "@types/mime-types": "2.1.0",
    "@types/minimatch": "3.0.3",
    "@types/ms": "0.7.30",
    "@types/node": "14.18.33",
    "@types/node-fetch": "2.5.10",
    "@types/npm-package-arg": "6.1.0",
    "@types/pluralize": "0.0.29",
    "@types/qs": "6.9.7",
    "@types/semver": "6.0.1",
    "@types/split2": "4.2.3",
    "@types/tar-fs": "1.16.1",
    "@types/title": "3.4.1",
    "@types/update-notifier": "5.1.0",
    "@types/which": "3.0.0",
    "@types/write-json-file": "2.2.1",
    "@types/yauzl-promise": "2.1.0",
    "@vercel-internals/constants": "1.0.4",
    "@vercel-internals/get-package-json": "1.0.0",
    "@vercel-internals/types": "3.0.0",
    "@vercel/client": "13.5.0",
    "@vercel/error-utils": "2.0.3",
    "@vercel/frameworks": "3.4.0",
    "@vercel/fs-detectors": "5.2.12",
    "@vercel/routing-utils": "3.1.0",
    "@vitest/expect": "2.1.3",
    "ajv": "6.12.2",
    "alpha-sort": "2.0.1",
    "ansi-escapes": "4.3.2",
    "ansi-regex": "5.0.1",
    "arg": "5.0.0",
    "async-listen": "3.0.0",
    "async-retry": "1.1.3",
    "async-sema": "2.1.4",
    "bytes": "3.0.0",
    "chalk": "4.1.0",
    "chance": "1.1.7",
    "ci-info": "4.1.0",
    "cli-table3": "0.6.3",
    "codecov": "3.8.2",
    "date-fns": "1.29.0",
    "debug": "3.1.0",
    "dot": "1.1.3",
    "dotenv": "4.0.0",
    "email-validator": "1.1.1",
    "epipebomb": "1.0.0",
    "escape-html": "1.0.3",
    "esm": "3.1.4",
    "execa": "3.2.0",
    "expect": "29.5.0",
    "express": "4.21.1",
    "fast-deep-equal": "3.1.3",
    "find-up": "4.1.0",
    "fs-extra": "10.0.0",
    "get-port": "5.1.1",
    "git-last-commit": "1.0.1",
    "glob": "7.1.2",
    "http-proxy": "1.18.1",
    "ini": "3.0.0",
    "is-docker": "2.2.1",
    "is-port-reachable": "3.1.0",
    "is-url": "1.2.2",
    "jaro-winkler": "0.2.8",
    "jest-junit": "16.0.0",
    "jest-matcher-utils": "29.3.1",
    "json-parse-better-errors": "1.0.2",
    "jsonlines": "0.1.1",
    "line-async-iterator": "3.0.0",
    "load-json-file": "3.0.0",
    "memfs": "4.14.0",
    "mime-types": "2.1.24",
    "minimatch": "3.1.2",
    "ms": "2.1.2",
    "node-fetch": "2.6.7",
    "npm-package-arg": "6.1.0",
    "open": "8.4.0",
    "ora": "3.4.0",
    "pcre-to-regexp": "1.0.0",
    "pluralize": "7.0.0",
    "promisepipe": "3.0.0",
    "proxy": "2.0.0",
    "proxy-agent": "6.4.0",
    "qr-image": "3.2.0",
    "raw-body": "2.4.1",
    "rimraf": "3.0.2",
    "semver": "5.7.2",
    "serve-handler": "6.1.1",
    "split2": "4.2.0",
    "strip-ansi": "6.0.1",
    "supports-hyperlinks": "3.0.0",
    "tar-fs": "1.16.3",
    "title": "3.4.1",
    "tldts": "6.1.47",
    "tmp-promise": "1.0.3",
    "tree-kill": "1.2.2",
    "ts-node": "10.9.1",
    "utility-types": "2.1.0",
    "vite": "5.1.6",
    "vitest": "2.1.3",
    "which": "3.0.0",
    "write-json-file": "2.2.0",
    "xdg-app-paths": "5.1.0",
    "yauzl-promise": "2.1.3"
  }
}<|MERGE_RESOLUTION|>--- conflicted
+++ resolved
@@ -34,13 +34,8 @@
     "node": ">= 16"
   },
   "dependencies": {
-<<<<<<< HEAD
-    "@vercel/build-utils": "8.6.0",
+    "@vercel/build-utils": "8.7.0",
     "@vercel/fun": "1.1.1",
-=======
-    "@vercel/build-utils": "8.7.0",
-    "@vercel/fun": "1.1.0",
->>>>>>> bcb9fbe0
     "@vercel/go": "3.2.1",
     "@vercel/hydrogen": "1.0.9",
     "@vercel/next": "4.4.0",
