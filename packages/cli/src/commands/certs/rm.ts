--- conflicted
+++ resolved
@@ -13,13 +13,6 @@
 import { getCommandName } from '../../util/pkg-name';
 import output from '../../output-manager';
 import { CertsRemoveTelemetryClient } from '../../util/telemetry/commands/certs/remove';
-<<<<<<< HEAD
-import type Client from '../../util/client';
-
-type Options = {};
-
-async function rm(client: Client, _opts: Options, args: string[]) {
-=======
 import { removeSubcommand } from './command';
 import { getFlagsSpecification } from '../../util/get-flags-specification';
 import { parseArguments } from '../../util/get-args';
@@ -27,7 +20,6 @@
 import type Client from '../../util/client';
 
 async function rm(client: Client, argv: string[]): Promise<number> {
->>>>>>> 736f3220
   const rmStamp = stamp();
 
   const { telemetryEventStore } = client;
@@ -38,8 +30,6 @@
     },
   });
 
-<<<<<<< HEAD
-=======
   let parsedArgs;
   const flagsSpecification = getFlagsSpecification(removeSubcommand.options);
   try {
@@ -49,7 +39,6 @@
     return 1;
   }
   const { args } = parsedArgs;
->>>>>>> 736f3220
   const id = args[0];
   telemetry.trackCliArgumentId(id);
 
