--- conflicted
+++ resolved
@@ -167,14 +167,7 @@
       // We can't currently get a real stack trace from the Edge Function error,
       // but we can fake a basic one that is still usefult to the user.
       const fakeStackTrace = `    at (${entrypointRelativePath})`;
-<<<<<<< HEAD
       console.log(`${body}\n${fakeStackTrace}`);
-=======
-      const urlPath = extractUrlPath(entrypointRelativePath);
-      console.log(
-        `Error from API Route ${urlPath}: ${body}\n${fakeStackTrace}`
-      );
->>>>>>> d6288809
 
       // this matches the serverless function bridge launcher's behavior when
       // an error is thrown in the function
