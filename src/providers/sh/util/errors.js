<<<<<<< HEAD
// Packages
const chalk = require('chalk')

const DNS_VERIFICATION_ERROR = `Please make sure that your nameservers point to ${chalk.underline(
  'zeit.world'
)}.
> Examples: (full list at ${chalk.underline('https://zeit.world')})
> ${chalk.gray('-')} ${chalk.underline('a.zeit.world')}    ${chalk.dim(
  '96.45.80.1'
)}
> ${chalk.gray('-')} ${chalk.underline('b.zeit.world')}    ${chalk.dim(
  '46.31.236.1'
)}
> ${chalk.gray('-')} ${chalk.underline('c.zeit.world')}    ${chalk.dim(
  '43.247.170.1'
)}`;

const DOMAIN_VERIFICATION_ERROR =
  DNS_VERIFICATION_ERROR +
  `\n> Alternatively, ensure it resolves to ${chalk.underline(
    'alias.zeit.co'
  )} via ${chalk.dim('CNAME')} / ${chalk.dim('ALIAS')}.`

module.exports = {
  DNS_VERIFICATION_ERROR,
  DOMAIN_VERIFICATION_ERROR
=======
// @flow
import { NowError } from './now-error'

/**
 * Create Alias Errors
 */
export class AliasInUse extends NowError<'ALIAS_IN_USE', {alias: string}> {
  constructor(alias: string) {
    super({
      code: 'ALIAS_IN_USE',
      meta: { alias },
      message: `The alias is already in use`
    })
  }
}

export class InvalidAlias extends NowError<'INVALID_ALIAS', {alias: string}> {
  constructor(alias: string) {
    super({
      code: 'INVALID_ALIAS',
      meta: { alias },
      message: `The alias you provided is invalid`
    })
  }
}

export class NeedUpgrade extends NowError<'NEED_UPGRADE', {}> {
  constructor() {
    super({
      code: 'NEED_UPGRADE',
      meta: {},
      message: `You're trying to use a feature that is restricted for premium users. Please upgrade`
    })
  }
}

export class DeploymentNotFound extends NowError<'DEPLOYMENT_NOT_FOUND', {id: string, context: string}> {
  constructor(id: string, context: string) {
    super({
      code: 'DEPLOYMENT_NOT_FOUND',
      meta: { id, context },
      message: `Can't find the deployment ${id} under the context ${context}`
    })
  }
}

/**
 * SetupDomainErrors
 */
export class DomainPermissionDenied extends NowError<'DOMAIN_PERMISSION_DENIED', {domain: string, context: string}> {
  constructor(domain: string, context: string) {
    super({
      code: 'DOMAIN_PERMISSION_DENIED',
      meta: { domain, context },
      message: `You don't have access to the domain ${domain} under ${context}.`
    })
  }
}

export class DeploymentPermissionDenied extends NowError<'DEPLOYMENT_PERMISSION_DENIED', {id: string, context: string}> {
  constructor(id: string, context: string) {
    super({
      code: 'DEPLOYMENT_PERMISSION_DENIED',
      meta: { id, context },
      message: `You don't have access to the deployment ${id} under ${context}.`
    })
  }
}

export class DNSPermissionDenied extends NowError<'DNS_PERMISSION_DENIED', {domain: string}> {
  constructor(domain: string) {
    super({
      code: 'DNS_PERMISSION_DENIED',
      meta: { domain },
      message: `You don't have access to the DNS records of ${domain}.`
    })
  }
}

export class DomainVerificationFailed extends NowError<'DOMAIN_VERIFICATION_FAILED', {domain: string, subdomain: string, token: string}> {
  constructor(domain: string, subdomain: string, token: string) {
    super({
      code: 'DOMAIN_VERIFICATION_FAILED',
      meta: { domain, subdomain, token },
      message: `We can't verify the ownership of ${subdomain}.${domain}. The owner should configure the DNS records`
    })
  }
}

export class DomainNotVerified extends NowError<'DOMAIN_NOT_VERIFIED', {domain: string}> {
  constructor(domain: string) {
    super({
      code: 'DOMAIN_NOT_VERIFIED',
      meta: { domain },
      message: `The domain ${domain} coudln't be verified so we can't operate with it`
    })
  }
}

export class DomainNotFound extends NowError<'DOMAIN_NOT_FOUND', {domain: string}> {
  constructor(domain: string) {
    super({
      code: 'DOMAIN_NOT_FOUND',
      meta: { domain },
      message: `The domain is available and should be purchased before running alias.`
    })
  }
}

export class UserAborted extends NowError<'USER_ABORTED', {}> {
  constructor() {
    super({
      code: 'USER_ABORTED',
      meta: {},
      message: `The user aborted the operation.`
    })
  }
}

/**
 * Alias configuration errors
 */
export class InvalidAliasTarget extends NowError<'INVALID_ALIAS_TARGET', {target: string}> {
  constructor(target: string) {
    super({
      code: 'INVALID_ALIAS_TARGET',
      meta: { target },
      message: `The target ${target} is not valid to be used as alias.`
    })
  }
}

export class InvalidAliasInConfig extends NowError<'INVALID_ALIAS_IN_CONFIG', {value: number | Object}> {
  constructor(value: any) {
    super({
      code: 'INVALID_ALIAS_IN_CONFIG',
      meta: { value },
      message: `Invalid alias option in configuration.`
    })
  }
}

export class NoAliasInConfig extends NowError<'NO_ALIAS_IN_CONFIG', {}> {
  constructor() {
    super({
      code: 'NO_ALIAS_IN_CONFIG',
      meta: {},
      message: `There is no alias set up in config file.`
    })
  }
}

export class FileNotFound extends NowError<'FILE_NOT_FOUND', {file: string}> {
  constructor(file: string) {
    super({
      code: 'FILE_NOT_FOUND',
      meta: { file },
      message: `Can't find a file in provided location '${file}'.`
    })
  }
}

export class CantFindConfig extends NowError<'CANT_FIND_CONFIG', {paths: string[]}> {
  constructor(paths: string[]) {
    super({
      code: 'CANT_FIND_CONFIG',
      meta: { paths },
      message: `Can't find a configuration file in the given locations.`
    })
  }
}

export class DomainNameserversNotFound extends NowError<'NAMESERVERS_NOT_FOUND', {domain: string}> {
  constructor(domain: string) {
    super({
      code: 'NAMESERVERS_NOT_FOUND',
      meta: { domain },
      message: `Can't get nameservers from ${domain}.`
    })
  }
}

export class PaymentSourceNotFound extends NowError<'PAYMENT_SOURCE_NOT_FOUND', {}> {
  constructor() {
    super({
      code: 'PAYMENT_SOURCE_NOT_FOUND',
      meta: {},
      message: `No credit cards found`
    })
  }
}

export class CantParseJSONFile extends NowError<'CANT_PARSE_JSON_FILE', {file: string}> {
  constructor(file: string) {
    super({
      code: 'CANT_PARSE_JSON_FILE',
      meta: { file },
      message: `Can't parse json file`
    })
  }
}

export class DomainConfigurationError extends NowError<'DOMAIN_CONFIGURATION_ERROR', {domain: string, subdomain: string, external: boolean}> {
  constructor(domain: string, subdomain: string, external: boolean) {
    super({
      code: 'DOMAIN_CONFIGURATION_ERROR',
      meta: { domain, subdomain, external },
      message: `The domain is unreachable to solve the HTTP challenge needed for the certificate.`
    })
  }
}

export class MissingDomainDNSRecords extends NowError<'MISSING_DOMAIN_DNS_RECORDS', {forRootDomain: boolean, forSubdomain: boolean}> {
  constructor({ forRootDomain, forSubdomain }: { forRootDomain: boolean, forSubdomain: boolean }) {
    super({
      code: 'MISSING_DOMAIN_DNS_RECORDS',
      meta: { forRootDomain, forSubdomain },
      message: `There are missing records to solve the ACME HTTP challenge`
    })
  }
}

export class CantGenerateWildcardCert extends NowError<'CANT_GENERATE_WILDCARD_CERT', {}> {
  constructor() {
    super({
      code: 'CANT_GENERATE_WILDCARD_CERT',
      meta: {},
      message: `We can't generate a certificate for an external domain`
    })
  }
}

export class TooManyCertificates extends NowError<'TOO_MANY_CERTIFICATES', {domains: string[]}> {
  constructor(domains: string[]) {
    super({
      code: 'TOO_MANY_CERTIFICATES',
      meta: { domains },
      message: `Too many certificates already issued for exact set of domains: ${domains.join(', ')}`
    })
  }
}

export class DomainValidationRunning extends NowError<'DOMAIN_VALIDATION_RUNNING', {domain: string}> {
  constructor(domain: string) {
    super({
      code: 'DOMAIN_VALIDATION_RUNNING',
      meta: { domain },
      message: `A domain verification is already in course for ${domain}`
    })
  }
}

export class RulesFileValidationError extends NowError<'PATH_ALIAS_VALIDATION_ERROR', {location: string, message: string}> {
  constructor(location: string, message: string) {
    super({
      code: 'PATH_ALIAS_VALIDATION_ERROR',
      meta: { location, message },
      message: `The provided rules format in file for path alias are invalid`
    })
  }
}

export class RuleValidationFailed extends NowError<'RULE_VALIDATION_FAILED', { message: string }> {
  constructor(message: string) {
    super({
      code: 'RULE_VALIDATION_FAILED',
      meta: { message },
      message: `The server validation for rules failed`
    })
  }
}

export class InvalidCert extends NowError<'INVALID_CERT', {}> {
  constructor() {
    super({
      code: 'INVALID_CERT',
      meta: {},
      message: `The provided custom certificate is invalid and couldn't be added`
    })
  }
}

export class TooManyRequests extends NowError<'TOO_MANY_REQUESTS', { api: string }> {
  constructor(api: string) {
    super({
      code: 'TOO_MANY_REQUESTS',
      meta: { api },
      message: `To made too many requests`
    })
  }
}

export class DomainsShouldShareRoot extends NowError<'CNS_SHOULD_SHARE_ROOT', { api: string }> {
  constructor(api: string) {
    super({
      code: 'CNS_SHOULD_SHARE_ROOT',
      meta: { api },
      message: `To made too many requests`
    })
  }
}

export class InvalidWildcardDomain extends NowError<'INVALID_WILDCARD_DOMAIN', { domain: string }> {
  constructor(domain: string) {
    super({
      code: 'INVALID_WILDCARD_DOMAIN',
      meta: { domain },
      message: `invalid_wildcard_domain`
    })
  }
>>>>>>> 26e99220
}<|MERGE_RESOLUTION|>--- conflicted
+++ resolved
@@ -1,31 +1,3 @@
-<<<<<<< HEAD
-// Packages
-const chalk = require('chalk')
-
-const DNS_VERIFICATION_ERROR = `Please make sure that your nameservers point to ${chalk.underline(
-  'zeit.world'
-)}.
-> Examples: (full list at ${chalk.underline('https://zeit.world')})
-> ${chalk.gray('-')} ${chalk.underline('a.zeit.world')}    ${chalk.dim(
-  '96.45.80.1'
-)}
-> ${chalk.gray('-')} ${chalk.underline('b.zeit.world')}    ${chalk.dim(
-  '46.31.236.1'
-)}
-> ${chalk.gray('-')} ${chalk.underline('c.zeit.world')}    ${chalk.dim(
-  '43.247.170.1'
-)}`;
-
-const DOMAIN_VERIFICATION_ERROR =
-  DNS_VERIFICATION_ERROR +
-  `\n> Alternatively, ensure it resolves to ${chalk.underline(
-    'alias.zeit.co'
-  )} via ${chalk.dim('CNAME')} / ${chalk.dim('ALIAS')}.`
-
-module.exports = {
-  DNS_VERIFICATION_ERROR,
-  DOMAIN_VERIFICATION_ERROR
-=======
 // @flow
 import { NowError } from './now-error'
 
@@ -336,5 +308,4 @@
       message: `invalid_wildcard_domain`
     })
   }
->>>>>>> 26e99220
 }